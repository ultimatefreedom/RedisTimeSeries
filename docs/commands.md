--- conflicted
+++ resolved
@@ -164,13 +164,8 @@
 
 - sourceKey - Key name for source time series
 - destKey - Key name for destination time series
-<<<<<<< HEAD
 - aggType - Aggregation type: avg, std, sum, min, max, range, count, first, last
 - bucketSizeSeconds - Time bucket for aggregation in seconds
-=======
-- aggType - Aggregation type: avg, sum, min, max, range, count, first, last
-- timeBucket - Time bucket for aggregation in milliseconds
->>>>>>> 6c041894
 
 DEST_KEY should be of a `timeseries` type, and should be created before TS.CREATERULE is called.
 
@@ -212,13 +207,8 @@
 
 Optional args:
 
-<<<<<<< HEAD
 - aggregationType - Aggregation type: avg, std, sum, min, max, range, count, first, last
 - bucketSizeSeconds - Time bucket for aggregation in seconds
-=======
-- aggregationType - Aggregation type: avg, sum, min, max, range, count, first, last
-- timeBucket - Time bucket for aggregation in milliseconds
->>>>>>> 6c041894
 
 #### Complexity
 
@@ -265,13 +255,8 @@
 
 Optional args:
 
-<<<<<<< HEAD
  * aggregationType - Aggregation type: avg, std, sum, min, max, count, first, last
  * bucketSizeSeconds - Time bucket for aggregation in seconds
-=======
- * aggregationType - Aggregation type: avg, sum, min, max, count, first, last
- * timeBucket - Time bucket for aggregation in milliseconds
->>>>>>> 6c041894
 
 #### Query by Filters Example
 
