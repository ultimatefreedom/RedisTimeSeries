--- conflicted
+++ resolved
@@ -25,13 +25,8 @@
 rmutil:
 	$(MAKE) -C $(RMUTIL_LIBDIR)
 
-<<<<<<< HEAD
-redis-tsdb-module.so: rmutil module.o tsdb.o compaction.o rdb.o chunk.o parse_policies.o config.o buffer.o
-	$(LD) -o $@ module.o tsdb.o rdb.o compaction.o chunk.o parse_policies.o config.o buffer.o $(SHOBJ_LDFLAGS) $(LIBS) -L$(RMUTIL_LIBDIR) -lrmutil -lc
-=======
-redistimeseries.so: rmutil module.o tsdb.o compaction.o rdb.o chunk.o parse_policies.o config.o indexer.o endianconv.o
-	$(LD) -o $@ module.o tsdb.o rdb.o compaction.o chunk.o parse_policies.o config.o indexer.o $(SHOBJ_LDFLAGS) $(LIBS) -L$(RMUTIL_LIBDIR) -lrmutil -lc
->>>>>>> e29ce98e
+redistimeseries.so: rmutil module.o tsdb.o compaction.o rdb.o chunk.o parse_policies.o config.o indexer.o endianconv.o buffer.o
+	$(LD) -o $@ module.o tsdb.o rdb.o compaction.o chunk.o parse_policies.o config.o indexer.o buffer.o $(SHOBJ_LDFLAGS) $(LIBS) -L$(RMUTIL_LIBDIR) -lrmutil -lc
 
 clean:
 	rm -rf *.xo *.so *.o ./tests_runner
